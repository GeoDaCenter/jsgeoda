name: Build jsgeoda 

on: [push, pull_request]

jobs:
  build:
    runs-on: ubuntu-latest
    permissions:
      packages: write
      contents: read
    steps:
<<<<<<< HEAD
      - uses: actions/checkout@v2
      - uses: actions/setup-node@v2
        with:
          node-version: 12
      - name: Build&Test jsgeoda
        run: |
          npm install
          npm run build --if-present
          npm test

  publish-npm:
    needs: build
    runs-on: ubuntu-latest
    steps:
      #if: startsWith(github.ref, 'refs/tags/v')
      - uses: actions/checkout@v2
      - uses: actions/setup-node@v2
        with:
          node-version: 12
          registry-url: https://registry.npmjs.org/
      - run: npm ci
      - run: npm publish --access public
        env:
          NODE_AUTH_TOKEN: ${{secrets.NPM_TOKEN}}

  publish-gpr:
    needs: build
    runs-on: ubuntu-latest
    steps:
      #if: startsWith(github.ref, 'refs/tags/v')
      - uses: actions/checkout@v2
      - uses: actions/setup-node@v2
        with:
          node-version: 12
          registry-url: https://npm.pkg.github.com/
          scope: '@geodacenter'
      - run: npm ci
      - run: |
        echo "//npm.pkg.github.com/:_authToken=${GITHUB_TOKEN}" >> .npmrc
        echo "@geodacenter:registry=https://npm.pkg.github.com" >> .npmrc
        echo "always-auth=true" >> .npmrc
      - run: npm publish
        env:
          # replace ${GITHUB_TOKEN} in .npmrc
          GITHUB_TOKEN: ${{secrets.GITHUB_TOKEN}}
=======
    - uses: actions/checkout@v2

    - name: Use Node.js ${{ matrix.node-version }}
      uses: actions/setup-node@v2
      with:
        node-version: ${{ matrix.node-version }}
        registry-url: https://npm.pkg.github.com/
        scope: '@geodacenter'

    - name: Build&Test jsgeoda
      run: |
        npm install
        npm run build --if-present
        npm test
      env:
        # replace ${GITHUB_TOKEN} in .npmrc
        GITHUB_TOKEN: ${{secrets.GITHUB_TOKEN}}

    # Publish to GitHub Package Registry
    - name: Publish to GitHub Package Registry
      # Only when release
      if: startsWith(github.ref, 'refs/tags/v')
      run: |
        npm publish
      env:
        # replace ${GITHUB_TOKEN} in .npmrc
        GITHUB_TOKEN: ${{secrets.GITHUB_TOKEN}}

    # Publish to NPM registry
    - name: Use Node.js ${{ matrix.node-version }} for NPM
      uses: actions/setup-node@v2
      with:
        node-version: ${{ matrix.node-version }}
        registry-url: https://registry.npmjs.org/

    - name: Publish to NPM Registry
      run: |
        rm .npmrc
        echo //registry.npmjs.org/:_authToken=$NODE_AUTH_TOKEN > .npmrc
        npm publish --access public
      env:
        NODE_AUTH_TOKEN: ${{secrets.NPM_TOKEN}}
>>>>>>> 3e38eddf
<|MERGE_RESOLUTION|>--- conflicted
+++ resolved
@@ -9,7 +9,6 @@
       packages: write
       contents: read
     steps:
-<<<<<<< HEAD
       - uses: actions/checkout@v2
       - uses: actions/setup-node@v2
         with:
@@ -39,7 +38,7 @@
     needs: build
     runs-on: ubuntu-latest
     steps:
-      #if: startsWith(github.ref, 'refs/tags/v')
+      if: startsWith(github.ref, 'refs/tags/v')
       - uses: actions/checkout@v2
       - uses: actions/setup-node@v2
         with:
@@ -48,54 +47,10 @@
           scope: '@geodacenter'
       - run: npm ci
       - run: |
-        echo "//npm.pkg.github.com/:_authToken=${GITHUB_TOKEN}" >> .npmrc
+        echo "//npm.pkg.github.com/:_authToken=${GITHUB_TOKEN}" > .npmrc
         echo "@geodacenter:registry=https://npm.pkg.github.com" >> .npmrc
         echo "always-auth=true" >> .npmrc
       - run: npm publish
         env:
           # replace ${GITHUB_TOKEN} in .npmrc
-          GITHUB_TOKEN: ${{secrets.GITHUB_TOKEN}}
-=======
-    - uses: actions/checkout@v2
-
-    - name: Use Node.js ${{ matrix.node-version }}
-      uses: actions/setup-node@v2
-      with:
-        node-version: ${{ matrix.node-version }}
-        registry-url: https://npm.pkg.github.com/
-        scope: '@geodacenter'
-
-    - name: Build&Test jsgeoda
-      run: |
-        npm install
-        npm run build --if-present
-        npm test
-      env:
-        # replace ${GITHUB_TOKEN} in .npmrc
-        GITHUB_TOKEN: ${{secrets.GITHUB_TOKEN}}
-
-    # Publish to GitHub Package Registry
-    - name: Publish to GitHub Package Registry
-      # Only when release
-      if: startsWith(github.ref, 'refs/tags/v')
-      run: |
-        npm publish
-      env:
-        # replace ${GITHUB_TOKEN} in .npmrc
-        GITHUB_TOKEN: ${{secrets.GITHUB_TOKEN}}
-
-    # Publish to NPM registry
-    - name: Use Node.js ${{ matrix.node-version }} for NPM
-      uses: actions/setup-node@v2
-      with:
-        node-version: ${{ matrix.node-version }}
-        registry-url: https://registry.npmjs.org/
-
-    - name: Publish to NPM Registry
-      run: |
-        rm .npmrc
-        echo //registry.npmjs.org/:_authToken=$NODE_AUTH_TOKEN > .npmrc
-        npm publish --access public
-      env:
-        NODE_AUTH_TOKEN: ${{secrets.NPM_TOKEN}}
->>>>>>> 3e38eddf
+          GITHUB_TOKEN: ${{secrets.GITHUB_TOKEN}}